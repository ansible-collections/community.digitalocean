--- conflicted
+++ resolved
@@ -2,16 +2,10 @@
 name: black
 
 on:
-<<<<<<< HEAD
-  push:
-  pull_request:
-    types: [ opened, reopened ]
-=======
   pull_request:
     types: [ opened, synchronize, reopened ]
   push:
     branches: [ main ]
->>>>>>> 3e81f0c9
 
 jobs:
   lint:
