--- conflicted
+++ resolved
@@ -3,11 +3,7 @@
 on:
   pull_request_target:
     branches: [ main ]
-<<<<<<< HEAD
-    types: [ opened, reopened ]
-=======
     types: [ opened, synchronize, reopened ]
->>>>>>> 3e81f0c9
 
 concurrency:
   group: cloud-integration-tests
