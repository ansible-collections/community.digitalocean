---
- block:

    - name: Ensure API key is provided
      ansible.builtin.fail:
        msg: do_api_key should be defined in tests/integration/integration_config.yml
      when:
        - do_api_key is not defined
        - do_api_key | length == 0

<<<<<<< HEAD
    - name: Create the Droplet (active)
      community.digitalocean.digital_ocean_droplet:
        oauth_token: "{{ do_api_key }}"
=======
    - name: Ensure Droplet is absent (leftover)
      community.digitalocean.digital_ocean_droplet:
        oauth_token: "{{ do_api_key }}"
        state: absent
        name: "{{ droplet_name }}"
        unique_name: true
        region: "{{ do_region }}"
        image: "{{ droplet_image }}"
        size: "{{ droplet_size }}"
      ignore_errors: true  # In case one was left from previous run

    - name: Ensure Load Balancer is absent (leftover)
      community.digitalocean.digital_ocean_load_balancer:
        oauth_token: "{{ do_api_key }}"
        state: absent
        name: "{{ lb_name }}"
        region: "{{ do_region }}"
      ignore_errors: true  # In case one was left from previous run

    - name: Create the Droplet (active)
      community.digitalocean.digital_ocean_droplet:
        oauth_token: "{{ do_api_key }}"
>>>>>>> 0d53c1e4
        state: active
        name: "{{ droplet_name }}"
        unique_name: true
        region: "{{ do_region }}"
        image: "{{ droplet_image }}"
        size: "{{ droplet_size }}"
        wait_timeout: 500
      register: droplet

<<<<<<< HEAD
    - name: Give the cloud a minute to settle
      ansible.builtin.pause:
        minutes: 1

=======
>>>>>>> 0d53c1e4
    - name: Verify Droplet is present (from active)
      ansible.builtin.assert:
        that:
          - droplet.changed
          - droplet.data is defined
          - droplet.data.droplet is defined
          - droplet.data.droplet.name is defined
          - droplet.data.droplet.name == droplet_name
          - droplet.data.droplet.status in ["new", "active", "available"]

    - name: Create the Load Balancer (present)
      community.digitalocean.digital_ocean_load_balancer:
        oauth_token: "{{ do_api_key }}"
        state: present
        name: "{{ lb_name }}"
        algorithm: round_robin
        droplet_ids:
          - "{{ droplet.data.droplet.id }}"
        region: "{{ do_region }}"
      register: lb

    - name: Give the cloud a minute to settle
      ansible.builtin.pause:
        minutes: 1

    - name: Verify Load Balancer is present (from present)
      ansible.builtin.assert:
        that:
          - lb.changed
          - lb.data is defined
          - lb.data.load_balancer is defined
          - lb.data.load_balancer.name is defined
          - lb.data.load_balancer.name == lb_name
          - lb.data.load_balancer.status in ["new", "active", "available"]

    - name: Change the Load Balancer (algorithm)
      community.digitalocean.digital_ocean_load_balancer:
        oauth_token: "{{ do_api_key }}"
        state: present
        name: "{{ lb_name }}"
        algorithm: least_connections
        droplet_ids:
          - "{{ droplet.data.droplet.id }}"
        region: "{{ do_region }}"
      register: lb

    - name: Verify Load Balancer is changed
      ansible.builtin.assert:
        that:
          - lb.changed is true
          - lb.failed is false
          - "'updated: algorithm' in lb.msg"

  always:

    - name: Delete the Droplet
      community.digitalocean.digital_ocean_droplet:
        oauth_token: "{{ do_api_key }}"
        state: absent
        name: "{{ droplet_name }}"
        unique_name: true
        region: "{{ do_region }}"
      register: result

    - name: Verify Droplet is deleted
      ansible.builtin.assert:
        that:
          - result.changed

    - name: Delete the Load Balancer
      community.digitalocean.digital_ocean_load_balancer:
        oauth_token: "{{ do_api_key }}"
        state: absent
        name: "{{ lb_name }}"
        region: "{{ do_region }}"
      register: result

    - name: Verify Load Balancer is deleted
      ansible.builtin.assert:
        that:
          - result.changed<|MERGE_RESOLUTION|>--- conflicted
+++ resolved
@@ -8,11 +8,6 @@
         - do_api_key is not defined
         - do_api_key | length == 0
 
-<<<<<<< HEAD
-    - name: Create the Droplet (active)
-      community.digitalocean.digital_ocean_droplet:
-        oauth_token: "{{ do_api_key }}"
-=======
     - name: Ensure Droplet is absent (leftover)
       community.digitalocean.digital_ocean_droplet:
         oauth_token: "{{ do_api_key }}"
@@ -35,7 +30,6 @@
     - name: Create the Droplet (active)
       community.digitalocean.digital_ocean_droplet:
         oauth_token: "{{ do_api_key }}"
->>>>>>> 0d53c1e4
         state: active
         name: "{{ droplet_name }}"
         unique_name: true
@@ -45,13 +39,6 @@
         wait_timeout: 500
       register: droplet
 
-<<<<<<< HEAD
-    - name: Give the cloud a minute to settle
-      ansible.builtin.pause:
-        minutes: 1
-
-=======
->>>>>>> 0d53c1e4
     - name: Verify Droplet is present (from active)
       ansible.builtin.assert:
         that:
