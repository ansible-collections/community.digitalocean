#!/usr/bin/python
# -*- coding: utf-8 -*-
# Copyright: (c) 2018, Ansible Project
# Copyright: (c) 2018, Abhijeet Kasurde <akasurde@redhat.com>
# GNU General Public License v3.0+ (see COPYING or https://www.gnu.org/licenses/gpl-3.0.txt)

from __future__ import absolute_import, division, print_function

__metaclass__ = type


DOCUMENTATION = r"""
---
module: digital_ocean_account_info
short_description: Gather information about DigitalOcean User account
description:
    - This module can be used to gather information about User account.
    - This module was called C(digital_ocean_account_facts) before Ansible 2.9. The usage did not change.
author: "Abhijeet Kasurde (@Akasurde)"

requirements:
  - "python >= 2.6"

extends_documentation_fragment:
- community.digitalocean.digital_ocean.documentation

"""


EXAMPLES = r"""
- name: Gather information about user account
  community.digitalocean.digital_ocean_account_info:
    oauth_token: "{{ oauth_token }}"
"""


RETURN = r"""
data:
    description: DigitalOcean account information
    returned: success
    type: dict
    sample: {
        "droplet_limit": 10,
        "email": "testuser1@gmail.com",
        "email_verified": true,
        "floating_ip_limit": 3,
        "status": "active",
        "status_message": "",
        "uuid": "aaaaaaaaaaaaaa"
    }
"""

from traceback import format_exc
from ansible.module_utils.basic import AnsibleModule
from ansible_collections.community.digitalocean.plugins.module_utils.digital_ocean import (
    DigitalOceanHelper,
)
from ansible.module_utils._text import to_native


def core(module):
    rest = DigitalOceanHelper(module)

    response = rest.get("account")
    if response.status_code != 200:
        module.fail_json(
            msg="Failed to fetch 'account' information due to error : %s"
            % response.json["message"]
        )

    module.exit_json(changed=False, data=response.json["account"])


def main():
    argument_spec = DigitalOceanHelper.digital_ocean_argument_spec()
<<<<<<< HEAD
    module = AnsibleModule(argument_spec=argument_spec)
    if module._name in (
        "digital_ocean_account_facts",
        "community.digitalocean.digital_ocean_account_facts",
    ):
        module.deprecate(
            "The 'digital_ocean_account_facts' module has been renamed to 'digital_ocean_account_info'",
            version="2.0.0",
            collection_name="community.digitalocean",
        )  # was Ansible 2.13
=======
    module = AnsibleModule(argument_spec=argument_spec, supports_check_mode=True)
    if module._name in ('digital_ocean_account_facts', 'community.digitalocean.digital_ocean_account_facts'):
        module.deprecate("The 'digital_ocean_account_facts' module has been renamed to 'digital_ocean_account_info'",
                         version='2.0.0', collection_name='community.digitalocean')  # was Ansible 2.13
>>>>>>> bb86a63d
    try:
        core(module)
    except Exception as e:
        module.fail_json(msg=to_native(e), exception=format_exc())


if __name__ == "__main__":
    main()<|MERGE_RESOLUTION|>--- conflicted
+++ resolved
@@ -73,8 +73,7 @@
 
 def main():
     argument_spec = DigitalOceanHelper.digital_ocean_argument_spec()
-<<<<<<< HEAD
-    module = AnsibleModule(argument_spec=argument_spec)
+    module = AnsibleModule(argument_spec=argument_spec, supports_check_mode=True)
     if module._name in (
         "digital_ocean_account_facts",
         "community.digitalocean.digital_ocean_account_facts",
@@ -84,12 +83,6 @@
             version="2.0.0",
             collection_name="community.digitalocean",
         )  # was Ansible 2.13
-=======
-    module = AnsibleModule(argument_spec=argument_spec, supports_check_mode=True)
-    if module._name in ('digital_ocean_account_facts', 'community.digitalocean.digital_ocean_account_facts'):
-        module.deprecate("The 'digital_ocean_account_facts' module has been renamed to 'digital_ocean_account_info'",
-                         version='2.0.0', collection_name='community.digitalocean')  # was Ansible 2.13
->>>>>>> bb86a63d
     try:
         core(module)
     except Exception as e:
