--- conflicted
+++ resolved
@@ -110,14 +110,10 @@
         id=dict(type="str", required=False, default=None),
     )
     module = AnsibleModule(
-<<<<<<< HEAD
-        argument_spec=argument_spec, mutually_exclusive=[("id", "name")]
-    )
-=======
         argument_spec=argument_spec,
         supports_check_mode=True,
-        mutually_exclusive=[('id', 'name')])
->>>>>>> bb86a63d
+        mutually_exclusive=[("id", "name")],
+    )
     run(module)
 
 
