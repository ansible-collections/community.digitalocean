#!/usr/bin/python
# -*- coding: utf-8 -*-
# Copyright: (c) 2018, Ansible Project
# Copyright: (c) 2018, Abhijeet Kasurde <akasurde@redhat.com>
# GNU General Public License v3.0+ (see COPYING or https://www.gnu.org/licenses/gpl-3.0.txt)

from __future__ import absolute_import, division, print_function

__metaclass__ = type


DOCUMENTATION = r"""
---
module: digital_ocean_certificate_info
short_description: Gather information about DigitalOcean certificates
description:
    - This module can be used to gather information about DigitalOcean provided certificates.
    - This module was called C(digital_ocean_certificate_facts) before Ansible 2.9. The usage did not change.
author: "Abhijeet Kasurde (@Akasurde)"
options:
  certificate_id:
    description:
     - Certificate ID that can be used to identify and reference a certificate.
    required: false
    type: str
requirements:
  - "python >= 2.6"
extends_documentation_fragment:
- community.digitalocean.digital_ocean.documentation

"""


EXAMPLES = r"""
- name: Gather information about all certificates
  community.digitalocean.digital_ocean_certificate_info:
    oauth_token: "{{ oauth_token }}"

- name: Gather information about certificate with given id
  community.digitalocean.digital_ocean_certificate_info:
    oauth_token: "{{ oauth_token }}"
    certificate_id: "892071a0-bb95-49bc-8021-3afd67a210bf"

- name: Get not after information about certificate
  community.digitalocean.digital_ocean_certificate_info:
  register: resp_out
- set_fact:
    not_after_date: "{{ item.not_after }}"
  loop: "{{ resp_out.data | community.general.json_query(name) }}"
  vars:
    name: "[?name=='web-cert-01']"
- debug:
    var: not_after_date
"""


RETURN = r"""
data:
    description: DigitalOcean certificate information
    returned: success
    type: list
    elements: dict
    sample: [
        {
          "id": "892071a0-bb95-49bc-8021-3afd67a210bf",
          "name": "web-cert-01",
          "not_after": "2017-02-22T00:23:00Z",
          "sha1_fingerprint": "dfcc9f57d86bf58e321c2c6c31c7a971be244ac7",
          "created_at": "2017-02-08T16:02:37Z"
        },
    ]
"""

from traceback import format_exc
from ansible.module_utils.basic import AnsibleModule
from ansible_collections.community.digitalocean.plugins.module_utils.digital_ocean import (
    DigitalOceanHelper,
)
from ansible.module_utils._text import to_native


def core(module):
    certificate_id = module.params.get("certificate_id", None)
    rest = DigitalOceanHelper(module)

    base_url = "certificates"
    if certificate_id is not None:
        response = rest.get("%s/%s" % (base_url, certificate_id))
        status_code = response.status_code

        if status_code != 200:
            module.fail_json(msg="Failed to retrieve certificates for DigitalOcean")

        certificate = [response.json["certificate"]]
    else:
        certificate = rest.get_paginated_data(
            base_url=base_url + "?", data_key_name="certificates"
        )

    module.exit_json(changed=False, data=certificate)


def main():
    argument_spec = DigitalOceanHelper.digital_ocean_argument_spec()
    argument_spec.update(
        certificate_id=dict(type="str", required=False),
    )
<<<<<<< HEAD
    module = AnsibleModule(argument_spec=argument_spec)
    if module._name in (
        "digital_ocean_certificate_facts",
        "community.digitalocean.digital_ocean_certificate_facts",
    ):
        module.deprecate(
            "The 'digital_ocean_certificate_facts' module has been renamed to 'digital_ocean_certificate_info'",
            version="2.0.0",
            collection_name="community.digitalocean",
        )  # was Ansible 2.13
=======
    module = AnsibleModule(argument_spec=argument_spec, supports_check_mode=True)
    if module._name in ('digital_ocean_certificate_facts', 'community.digitalocean.digital_ocean_certificate_facts'):
        module.deprecate("The 'digital_ocean_certificate_facts' module has been renamed to 'digital_ocean_certificate_info'",
                         version='2.0.0', collection_name='community.digitalocean')  # was Ansible 2.13
>>>>>>> bb86a63d

    try:
        core(module)
    except Exception as e:
        module.fail_json(msg=to_native(e), exception=format_exc())


if __name__ == "__main__":
    main()<|MERGE_RESOLUTION|>--- conflicted
+++ resolved
@@ -105,8 +105,7 @@
     argument_spec.update(
         certificate_id=dict(type="str", required=False),
     )
-<<<<<<< HEAD
-    module = AnsibleModule(argument_spec=argument_spec)
+    module = AnsibleModule(argument_spec=argument_spec, supports_check_mode=True)
     if module._name in (
         "digital_ocean_certificate_facts",
         "community.digitalocean.digital_ocean_certificate_facts",
@@ -116,12 +115,6 @@
             version="2.0.0",
             collection_name="community.digitalocean",
         )  # was Ansible 2.13
-=======
-    module = AnsibleModule(argument_spec=argument_spec, supports_check_mode=True)
-    if module._name in ('digital_ocean_certificate_facts', 'community.digitalocean.digital_ocean_certificate_facts'):
-        module.deprecate("The 'digital_ocean_certificate_facts' module has been renamed to 'digital_ocean_certificate_info'",
-                         version='2.0.0', collection_name='community.digitalocean')  # was Ansible 2.13
->>>>>>> bb86a63d
 
     try:
         core(module)
