#!/usr/bin/python
# -*- coding: utf-8 -*-
#
# Copyright: Ansible Project
# GNU General Public License v3.0+ (see COPYING or https://www.gnu.org/licenses/gpl-3.0.txt)

from __future__ import absolute_import, division, print_function

__metaclass__ = type

DOCUMENTATION = r"""
---
module: digital_ocean_droplet
short_description: Create and delete a DigitalOcean droplet
description:
  - Create and delete a droplet in DigitalOcean and optionally wait for it to be active.
author:
  - Gurchet Rai (@gurch101)
  - Mark Mercado (@mamercad)
options:
  state:
    description:
      - Indicate desired state of the target.
      - C(present) will create the named droplet; be mindful of the C(unique_name) parameter.
      - C(absent) will delete the named droplet, if it exists.
      - C(active) will create the named droplet (unless it exists) and ensure that it is powered on.
      - C(inactive) will create the named droplet (unless it exists) and ensure that it is powered off.
    default: present
    choices: ["present", "absent", "active", "inactive"]
    type: str
  id:
    description:
      - The Droplet ID you want to operate on.
    aliases: ["droplet_id"]
    type: int
  name:
    description:
      - This is the name of the Droplet.
      - Must be formatted by hostname rules.
    type: str
  unique_name:
    description:
      - Require unique hostnames.
      - By default, DigitalOcean allows multiple hosts with the same name.
      - Setting this to C(true) allows only one host per name.
      - Useful for idempotence.
    default: false
    type: bool
  size:
    description:
      - This is the slug of the size you would like the Droplet created with.
      - Please see U(https://slugs.do-api.dev/) for current slugs.
    aliases: ["size_id"]
    type: str
  image:
    description:
      - This is the slug of the image you would like the Droplet created with.
    aliases: ["image_id"]
    type: str
  region:
    description:
      - This is the slug of the region you would like your Droplet to be created in.
    aliases: ["region_id"]
    type: str
  ssh_keys:
    description:
      - Array of SSH key fingerprints that you would like to be added to the Droplet.
    required: false
    type: list
    elements: str
  firewall:
    description:
      - Array of firewall names to apply to the Droplet.
      - Omitting a firewall name that is currently applied to a droplet will remove it.
    required: false
    type: list
    elements: str
  private_networking:
    description:
      - Add an additional, private network interface to the Droplet (for inter-Droplet communication).
    default: false
    type: bool
  vpc_uuid:
    description:
      - A string specifying the UUID of the VPC to which the Droplet will be assigned.
      - If excluded, the Droplet will be assigned to the account's default VPC for the region.
    type: str
    version_added: 0.1.0
  user_data:
    description:
      - Opaque blob of data which is made available to the Droplet.
    required: False
    type: str
  ipv6:
    description:
      - Enable IPv6 for the Droplet.
    required: false
    default: false
    type: bool
  wait:
    description:
      - Wait for the Droplet to be active before returning.
      - If wait is C(false) an IP address may not be returned.
    required: false
    default: true
    type: bool
  wait_timeout:
    description:
      - How long before C(wait) gives up, in seconds, when creating a Droplet.
    default: 120
    type: int
  backups:
    description:
      - Indicates whether automated backups should be enabled.
    required: false
    default: false
    type: bool
  monitoring:
    description:
      - Indicates whether to install the DigitalOcean agent for monitoring.
    required: false
    default: false
    type: bool
  tags:
    description:
      - A list of tag names as strings to apply to the Droplet after it is created.
      - Tag names can either be existing or new tags.
    required: false
    type: list
    elements: str
  volumes:
    description:
      - A list including the unique string identifier for each Block Storage volume to be attached to the Droplet.
    required: False
    type: list
    elements: str
  resize_disk:
    description:
      - Whether to increase disk size on resize.
      - Only consulted if the C(unique_name) is C(true).
      - Droplet C(size) must dictate an increase.
    required: false
    default: false
    type: bool
  project_name:
    aliases: ["project"]
    description:
    - Project to assign the resource to (project name, not UUID).
    - Defaults to the default project of the account (empty string).
    - Currently only supported when creating.
    type: str
    required: false
    default: ""
  sleep_interval:
    description:
      - How long to C(sleep) in between action and status checks.
      - Default is 10 seconds; this should be less than C(wait_timeout) and nonzero.
    default: 10
    type: int
extends_documentation_fragment:
- community.digitalocean.digital_ocean.documentation
"""


EXAMPLES = r"""
- name: Create a new Droplet
  community.digitalocean.digital_ocean_droplet:
    state: present
    oauth_token: "{{ lookup('ansible.builtin.env', 'DO_API_TOKEN') }}"
    name: mydroplet
    size: s-1vcpu-1gb
    region: sfo3
    image: ubuntu-20-04-x64
    wait_timeout: 500
    ssh_keys: [ .... ]
  register: my_droplet

- name: Show Droplet info
  ansible.builtin.debug:
    msg: |
      Droplet ID is {{ my_droplet.data.droplet.id }}
      First Public IPv4 is {{ (my_droplet.data.droplet.networks.v4 | selectattr('type', 'equalto', 'public')).0.ip_address | default('<none>', true) }}
      First Private IPv4 is {{ (my_droplet.data.droplet.networks.v4 | selectattr('type', 'equalto', 'private')).0.ip_address | default('<none>', true) }}

- name: Create a new Droplet (and assign to Project "test")
  community.digitalocean.digital_ocean_droplet:
    state: present
    oauth_token: "{{ lookup('ansible.builtin.env', 'DO_API_TOKEN') }}"
    name: mydroplet
    size: s-1vcpu-1gb
    region: sfo3
    image: ubuntu-20-04-x64
    wait_timeout: 500
    ssh_keys: [ .... ]
    project: test
  register: my_droplet

- name: Ensure a Droplet is present
  community.digitalocean.digital_ocean_droplet:
    state: present
    oauth_token: "{{ lookup('ansible.builtin.env', 'DO_API_TOKEN') }}"
    id: 123
    name: mydroplet
    size: s-1vcpu-1gb
    region: sfo3
    image: ubuntu-20-04-x64
    wait_timeout: 500

- name: Ensure a Droplet is present and has firewall rules applied
  community.digitalocean.digital_ocean_droplet:
    state: present
    oauth_token: "{{ lookup('ansible.builtin.env', 'DO_API_TOKEN') }}"
    id: 123
    name: mydroplet
    size: s-1vcpu-1gb
    region: sfo3
    image: ubuntu-20-04-x64
    firewall: ['myfirewall', 'anotherfirewall']
    wait_timeout: 500

- name: Ensure a Droplet is present with SSH keys installed
  community.digitalocean.digital_ocean_droplet:
    state: present
    oauth_token: "{{ lookup('ansible.builtin.env', 'DO_API_TOKEN') }}"
    id: 123
    name: mydroplet
    size: s-1vcpu-1gb
    region: sfo3
    ssh_keys: ['1534404', '1784768']
    image: ubuntu-20-04-x64
    wait_timeout: 500
"""

RETURN = r"""
# Digital Ocean API info https://docs.digitalocean.com/reference/api/api-reference/#tag/Droplets
data:
    description: a DigitalOcean Droplet
    returned: changed
    type: dict
    sample:
        ip_address: 104.248.118.172
        ipv6_address: 2604:a880:400:d1::90a:6001
        private_ipv4_address: 10.136.122.141
        droplet:
            id: 3164494
            name: example.com
            memory: 512
            vcpus: 1
            disk: 20
            locked: true
            status: new
            kernel:
                id: 2233
                name: Ubuntu 14.04 x64 vmlinuz-3.13.0-37-generic
                version: 3.13.0-37-generic
            created_at: "2014-11-14T16:36:31Z"
            features: ["virtio"]
            backup_ids: []
            snapshot_ids: []
            image: {}
            volume_ids: []
            size: {}
            size_slug: 512mb
            networks: {}
            region: {}
            tags: ["web"]
msg:
    description: Informational or error message encountered during execution
    returned: changed
    type: str
    sample: No project named test2 found
assign_status:
    description: Assignment status (ok, not_found, assigned, already_assigned, service_down)
    returned: changed
    type: str
    sample: assigned
resources:
    description: Resource assignment involved in project assignment
    returned: changed
    type: dict
    sample:
        assigned_at: '2021-10-25T17:39:38Z'
        links:
            self: https://api.digitalocean.com/v2/droplets/3164494
        status: assigned
        urn: do:droplet:3164494
"""

import time
from ansible.module_utils.basic import AnsibleModule, env_fallback
from ansible_collections.community.digitalocean.plugins.module_utils.digital_ocean import (
    DigitalOceanHelper,
    DigitalOceanProjects,
)


class DODroplet(object):

    failure_message = {
        "empty_response": "Empty response from the DigitalOcean API; please try again or open a bug if it never "
        "succeeds.",
        "resizing_off": "Droplet must be off prior to resizing: "
        "https://docs.digitalocean.com/reference/api/api-reference/#operation/post_droplet_action",
        "unexpected": "Unexpected error [{0}]; please file a bug: "
        "https://github.com/ansible-collections/community.digitalocean/issues",
        "support_action": "Error status on Droplet action [{0}], please try again or contact DigitalOcean support: "
        "https://docs.digitalocean.com/support/",
        "failed_to": "Failed to {0} {1} [HTTP {2}: {3}]",
    }

    def __init__(self, module):
        self.rest = DigitalOceanHelper(module)
        self.module = module
        self.wait = self.module.params.pop("wait", True)
        self.wait_timeout = self.module.params.pop("wait_timeout", 120)
        self.unique_name = self.module.params.pop("unique_name", False)
        # pop the oauth token so we don't include it in the POST data
        self.module.params.pop("oauth_token")
        self.id = None
        self.name = None
        self.size = None
        self.status = None
        if self.module.params.get("project"):
            # only load for non-default project assignments
            self.projects = DigitalOceanProjects(module, self.rest)
        self.firewalls = self.get_firewalls()
        self.sleep_interval = self.module.params.pop("sleep_interval", 10)
        if self.wait:
            if self.sleep_interval > self.wait_timeout:
                self.module.fail_json(
                    msg="Sleep interval {0} should be less than {1}".format(
                        self.sleep_interval, self.wait_timeout
                    )
                )
            if self.sleep_interval <= 0:
                self.module.fail_json(
                    msg="Sleep interval {0} should be greater than zero".format(
                        self.sleep_interval
                    )
                )

    def get_firewalls(self):
        response = self.rest.get("firewalls")
        status_code = response.status_code
        json_data = response.json
        if status_code != 200:
            self.module.fail_json(msg="Failed to get firewalls", data=json_data)

        return self.rest.get_paginated_data(
            base_url="firewalls?", data_key_name="firewalls"
        )

    def get_firewall_by_name(self):
        rule = {}
        item = 0
        for firewall in self.firewalls:
            for firewall_name in self.module.params["firewall"]:
                if firewall_name in firewall["name"]:
                    rule[item] = {}
                    rule[item].update(firewall)
                    item += 1
        if len(rule) > 0:
            return rule
        return None

    def add_droplet_to_firewalls(self):
        changed = False
        rule = self.get_firewall_by_name()
        if rule is None:
            err = "Failed to find firewalls: {0}".format(self.module.params["firewall"])
            return err
        if not self.unique_name:
            json_data = self.get_droplet_by_name()
        else:
            json_data = self.get_droplet()
        if json_data is not None:
            request_params = {}
            droplet = json_data.get("droplet", None)
            droplet_id = droplet.get("id", None)
            request_params["droplet_ids"] = [droplet_id]
            for firewall in rule:
                if droplet_id not in rule[firewall]["droplet_ids"]:
                    response = self.rest.post(
                        "firewalls/{0}/droplets".format(rule[firewall]["id"]),
                        data=request_params,
                    )
                    json_data = response.json
                    status_code = response.status_code
                    if status_code != 204:
                        err = "Failed to add droplet {0} to firewall {1}".format(
                            droplet_id, rule[firewall]["id"]
                        )
<<<<<<< HEAD
                        return err
        else:
            err = f"Failed to find droplet data. got: {json_data}"
            return err
        return None

    def remove_droplet_from_firewalls(self):
        if self.unique_name:
            json_data = self.get_droplet()
        else:
            json_data = self.get_droplet_by_name()
=======
                        return err, changed
                    changed = True
        return None, changed

    def remove_droplet_from_firewalls(self):
        changed = False
        json_data = self.get_droplet()
>>>>>>> 7b06426c
        if json_data is not None:
            request_params = {}
            droplet = json_data.get("droplet", None)
            droplet_id = droplet.get("id", None)
            request_params["droplet_ids"] = [droplet_id]
            for firewall in self.firewalls:
                if (
                    firewall["name"] not in self.module.params["firewall"]
                    and droplet_id in firewall["droplet_ids"]
                ):
                    response = self.rest.delete(
                        "firewalls/{0}/droplets".format(firewall["id"]),
                        data=request_params,
                    )
                    json_data = response.json
                    status_code = response.status_code
                    if status_code != 204:
                        err = "Failed to remove droplet {0} from firewall {1}".format(
                            droplet_id, firewall["id"]
                        )
                        return err, changed
                    changed = True
        return None, changed

    def get_by_id(self, droplet_id):
        if not droplet_id:
            return None
        response = self.rest.get("droplets/{0}".format(droplet_id))
        status_code = response.status_code
        json_data = response.json
        if json_data is None:
            self.module.fail_json(
                changed=False,
                msg=DODroplet.failure_message["empty_response"],
            )
        else:
            if status_code == 200:
                droplet = json_data.get("droplet", None)
                if droplet is not None:
                    self.id = droplet.get("id", None)
                    self.name = droplet.get("name", None)
                    self.size = droplet.get("size_slug", None)
                    self.status = droplet.get("status", None)
                return json_data
            return None

    def get_by_name(self, droplet_name):
        if not droplet_name:
            return None
        page = 1
        while page is not None:
            response = self.rest.get("droplets?page={0}".format(page))
            json_data = response.json
            status_code = response.status_code
            if json_data is None:
                self.module.fail_json(
                    changed=False,
                    msg=DODroplet.failure_message["empty_response"],
                )
            else:
                if status_code == 200:
                    droplets = json_data.get("droplets", [])
                    for droplet in droplets:
                        if droplet.get("name", None) == droplet_name:
                            self.id = droplet.get("id", None)
                            self.name = droplet.get("name", None)
                            self.size = droplet.get("size_slug", None)
                            self.status = droplet.get("status", None)
                            return {"droplet": droplet}
                    if (
                        "links" in json_data
                        and "pages" in json_data["links"]
                        and "next" in json_data["links"]["pages"]
                    ):
                        page += 1
                    else:
                        page = None
        return None

    def get_addresses(self, data):
        """Expose IP addresses as their own property allowing users extend to additional tasks"""
        _data = data
        for k, v in data.items():
            setattr(self, k, v)
        networks = _data["droplet"]["networks"]
        for network in networks.get("v4", []):
            if network["type"] == "public":
                _data["ip_address"] = network["ip_address"]
            else:
                _data["private_ipv4_address"] = network["ip_address"]
        for network in networks.get("v6", []):
            if network["type"] == "public":
                _data["ipv6_address"] = network["ip_address"]
            else:
                _data["private_ipv6_address"] = network["ip_address"]
        return _data

    def get_droplet(self):
        json_data = self.get_by_id(self.module.params["id"])
        if not json_data and self.unique_name:
            json_data = self.get_by_name(self.module.params["name"])
        return json_data

    def get_droplet_by_name(self):
        json_data = self.get_by_id(self.module.params["id"])
        if not json_data:
            json_data = self.get_by_name(self.module.params["name"])
        return json_data

    def resize_droplet(self, state, droplet_id):
        if self.status != "off":
            self.module.fail_json(
                changed=False,
                msg=DODroplet.failure_message["resizing_off"],
            )

        self.wait_action(
            droplet_id,
            {
                "type": "resize",
                "disk": self.module.params["resize_disk"],
                "size": self.module.params["size"],
            },
        )

        if state == "active":
            self.ensure_power_on(droplet_id)

        # Get updated Droplet data
        json_data = self.get_droplet()
        droplet = json_data.get("droplet", None)
        if droplet is None:
            self.module.fail_json(
                changed=False,
                msg=DODroplet.failure_message["unexpected"].format("no Droplet"),
            )

        self.module.exit_json(
            changed=True,
            msg="Resized Droplet {0} ({1}) from {2} to {3}".format(
                self.name, self.id, self.size, self.module.params["size"]
            ),
            data={"droplet": droplet},
        )

    def wait_status(self, droplet_id, desired_statuses):
        # Make sure Droplet is active first
        end_time = time.monotonic() + self.wait_timeout
        while time.monotonic() < end_time:
            response = self.rest.get("droplets/{0}".format(droplet_id))
            json_data = response.json
            status_code = response.status_code
            message = json_data.get("message", "no error message")
            droplet = json_data.get("droplet", None)
            droplet_status = droplet.get("status", None)

            if droplet is None or droplet_status is None:
                self.module.fail_json(
                    changed=False,
                    msg=DODroplet.failure_message["unexpected"].format(
                        "no Droplet or status"
                    ),
                )

            if status_code >= 400:
                self.module.fail_json(
                    changed=False,
                    msg=DODroplet.failure_message["failed_to"].format(
                        "get", "Droplet", status_code, message
                    ),
                )

            if droplet_status in desired_statuses:
                return

            time.sleep(self.sleep_interval)

        self.module.fail_json(
            msg="Wait for Droplet [{0}] status timeout".format(
                ",".join(desired_statuses)
            )
        )

    def wait_check_action(self, droplet_id, action_id):
        end_time = time.monotonic() + self.wait_timeout
        while time.monotonic() < end_time:
            response = self.rest.get(
                "droplets/{0}/actions/{1}".format(droplet_id, action_id)
            )
            json_data = response.json
            status_code = response.status_code
            message = json_data.get("message", "no error message")
            action = json_data.get("action", None)
            action_id = action.get("id", None)
            action_status = action.get("status", None)

            if action is None or action_id is None or action_status is None:
                self.module.fail_json(
                    changed=False,
                    msg=DODroplet.failure_message["unexpected"].format(
                        "no action, ID, or status"
                    ),
                )

            if status_code >= 400:
                self.module.fail_json(
                    changed=False,
                    msg=DODroplet.failure_message["failed_to"].format(
                        "get", "action", status_code, message
                    ),
                )

            if action_status == "errored":
                self.module.fail_json(
                    changed=True,
                    msg=DODroplet.failure_message["support_action"].format(action_id),
                )

            if action_status == "completed":
                return

            time.sleep(self.sleep_interval)

        self.module.fail_json(msg="Wait for Droplet action timeout")

    def wait_action(self, droplet_id, desired_action_data):
        action_type = desired_action_data.get("type", "undefined")

        response = self.rest.post(
            "droplets/{0}/actions".format(droplet_id), data=desired_action_data
        )
        json_data = response.json
        status_code = response.status_code
        message = json_data.get("message", "no error message")
        action = json_data.get("action", None)
        action_id = action.get("id", None)
        action_status = action.get("status", None)

        if action is None or action_id is None or action_status is None:
            self.module.fail_json(
                changed=False,
                msg=DODroplet.failure_message["unexpected"].format(
                    "no action, ID, or status"
                ),
            )

        if status_code >= 400:
            self.module.fail_json(
                changed=False,
                msg=DODroplet.failure_message["failed_to"].format(
                    "post", "action", status_code, message
                ),
            )

        # Keep checking till it is done or times out
        self.wait_check_action(droplet_id, action_id)

    def ensure_power_on(self, droplet_id):
        # Make sure Droplet is active or off first
        self.wait_status(droplet_id, ["active", "off"])
        # Trigger power-on
        self.wait_action(droplet_id, {"type": "power_on"})

    def ensure_power_off(self, droplet_id):
        # Make sure Droplet is active first
        self.wait_status(droplet_id, ["active"])
        # Trigger power-off
        self.wait_action(droplet_id, {"type": "power_off"})

    def create(self, state):
        json_data = self.get_droplet()
        # We have the Droplet
        if json_data is not None:
            droplet = json_data.get("droplet", None)
            droplet_id = droplet.get("id", None)
            droplet_size = droplet.get("size_slug", None)

            if droplet_id is None or droplet_size is None:
                self.module.fail_json(
                    changed=False,
                    msg=DODroplet.failure_message["unexpected"].format(
                        "no Droplet ID or size"
                    ),
                )

            # Add droplet to a firewall if specified
            if self.module.params["firewall"] is not None:
                firewall_changed = False
                if len(self.module.params["firewall"]) > 0:
                    firewall_add, add_changed = self.add_droplet_to_firewalls()
                    if firewall_add is not None:
                        self.module.fail_json(
                            changed=False,
                            msg=firewall_add,
                            data={"droplet": droplet, "firewall": firewall_add},
                        )
                    firewall_changed = firewall_changed or add_changed
                firewall_remove, remove_changed = self.remove_droplet_from_firewalls()
                if firewall_remove is not None:
                    self.module.fail_json(
                        changed=False,
                        msg=firewall_remove,
                        data={"droplet": droplet, "firewall": firewall_remove},
                    )
                firewall_changed = firewall_changed or remove_changed
                self.module.exit_json(
                    changed=firewall_changed,
                    data={"droplet": droplet},
                )

            # Check mode
            if self.module.check_mode:
                self.module.exit_json(changed=False)

            # Ensure Droplet size
            if droplet_size != self.module.params.get("size", None):
                self.resize_droplet(state, droplet_id)

            # Ensure Droplet power state
            droplet_data = self.get_addresses(json_data)
            droplet_id = droplet.get("id", None)
            droplet_status = droplet.get("status", None)
            if droplet_id is not None and droplet_status is not None:
                if state == "active" and droplet_status != "active":
                    self.ensure_power_on(droplet_id)
                    # Get updated Droplet data (fallback to current data)
                    json_data = self.get_droplet()
                    droplet = json_data.get("droplet", droplet)
                    self.module.exit_json(changed=True, data={"droplet": droplet})
                elif state == "inactive" and droplet_status != "off":
                    self.ensure_power_off(droplet_id)
                    # Get updated Droplet data (fallback to current data)
                    json_data = self.get_droplet()
                    droplet = json_data.get("droplet", droplet)
                    self.module.exit_json(changed=True, data={"droplet": droplet})
                else:
                    self.module.exit_json(changed=False, data={"droplet": droplet})

        # We don't have the Droplet, create it

        # Check mode
        if self.module.check_mode:
            self.module.exit_json(changed=True)

        request_params = dict(self.module.params)
        del request_params["id"]

        response = self.rest.post("droplets", data=request_params)
        json_data = response.json
        status_code = response.status_code
        message = json_data.get("message", "no error message")
        droplet = json_data.get("droplet", None)

        # Ensure that the Droplet is created
        if status_code != 202:
            self.module.fail_json(
                changed=False,
                msg=DODroplet.failure_message["failed_to"].format(
                    "create", "Droplet", status_code, message
                ),
            )

        droplet_id = droplet.get("id", None)
        if droplet is None or droplet_id is None:
            self.module.fail_json(
                changed=False,
                msg=DODroplet.failure_message["unexpected"].format("no Droplet or ID"),
            )

        if status_code >= 400:
            self.module.fail_json(
                changed=False,
                msg=DODroplet.failure_message["failed_to"].format(
                    "create", "Droplet", status_code, message
                ),
            )

        if self.wait:
            if state == "present" or state == "active":
                self.ensure_power_on(droplet_id)
            if state == "inactive":
                self.ensure_power_off(droplet_id)
        else:
            if state == "inactive":
                self.ensure_power_off(droplet_id)

        # Get updated Droplet data (fallback to current data)
        if self.wait:
            json_data = self.get_droplet()
            # Without unique_name json_data is None
            if json_data:
                droplet = json_data.get("droplet", droplet)

        project_name = self.module.params.get("project")
        if project_name:  # empty string is the default project, skip project assignment
            urn = "do:droplet:{0}".format(droplet_id)
            assign_status, error_message, resources = self.projects.assign_to_project(
                project_name, urn
            )
            self.module.exit_json(
                changed=True,
                data={"droplet": droplet},
                msg=error_message,
                assign_status=assign_status,
                resources=resources,
            )
        # Add droplet to firewall if specified
        if self.module.params["firewall"] is not None:
            firewall_add = self.add_droplet_to_firewalls()
            if firewall_add is not None:
                self.module.fail_json(
                    changed=False,
                    msg=firewall_add,
                    data={"droplet": droplet, "firewall": firewall_add},
                )
            firewall_remove = self.remove_droplet_from_firewalls()
            if firewall_remove is not None:
                self.module.fail_json(
                    changed=False,
                    msg=firewall_remove,
                    data={"droplet": droplet, "firewall": firewall_remove},
                )
            self.module.exit_json(changed=True, data={"droplet": droplet})

        self.module.exit_json(changed=True, data={"droplet": droplet})

    def delete(self):
        if not self.unique_name:
            self.module.fail_json(
                changed=False, msg="unique_name must be set for deletes"
            )
        json_data = self.get_droplet()
        if json_data is None:
            self.module.exit_json(changed=False, msg="Droplet not found")

        # Check mode
        if self.module.check_mode:
            self.module.exit_json(changed=True)

        # Delete it
        droplet = json_data.get("droplet", None)
        droplet_id = droplet.get("id", None)
        droplet_name = droplet.get("name", None)

        if droplet is None or droplet_id is None:
            self.module.fail_json(
                changed=False,
                msg=DODroplet.failure_message["unexpected"].format(
                    "no Droplet, name, or ID"
                ),
            )

        response = self.rest.delete("droplets/{0}".format(droplet_id))
        json_data = response.json
        status_code = response.status_code
        if status_code == 204:
            self.module.exit_json(
                changed=True,
                msg="Droplet {0} ({1}) deleted".format(droplet_name, droplet_id),
            )
        else:
            self.module.fail_json(
                changed=False,
                msg="Failed to delete Droplet {0} ({1})".format(
                    droplet_name, droplet_id
                ),
            )


def core(module):
    state = module.params.pop("state")
    droplet = DODroplet(module)
    if state in ["present", "active", "inactive"]:
        droplet.create(state)
    elif state == "absent":
        droplet.delete()


def main():
    argument_spec = DigitalOceanHelper.digital_ocean_argument_spec()
    argument_spec.update(
        state=dict(
            choices=["present", "absent", "active", "inactive"], default="present"
        ),
        name=dict(type="str"),
        size=dict(aliases=["size_id"]),
        image=dict(aliases=["image_id"]),
        region=dict(aliases=["region_id"]),
        ssh_keys=dict(type="list", elements="str", no_log=False),
        private_networking=dict(type="bool", default=False),
        vpc_uuid=dict(type="str"),
        backups=dict(type="bool", default=False),
        monitoring=dict(type="bool", default=False),
        id=dict(aliases=["droplet_id"], type="int"),
        user_data=dict(default=None),
        ipv6=dict(type="bool", default=False),
        volumes=dict(type="list", elements="str"),
        tags=dict(type="list", elements="str"),
        wait=dict(type="bool", default=True),
        wait_timeout=dict(default=120, type="int"),
        unique_name=dict(type="bool", default=False),
        resize_disk=dict(type="bool", default=False),
        project_name=dict(type="str", aliases=["project"], required=False, default=""),
        firewall=dict(type="list", elements="str", default=None),
        sleep_interval=dict(default=10, type="int"),
    )
    module = AnsibleModule(
        argument_spec=argument_spec,
        required_one_of=(["id", "name"],),
        required_if=(
            [
                ("state", "present", ["name", "size", "image", "region"]),
                ("state", "active", ["name", "size", "image", "region"]),
                ("state", "inactive", ["name", "size", "image", "region"]),
                ("state", "absent", ["name", "unique_name"]),
            ]
        ),
        supports_check_mode=True,
    )

    core(module)


if __name__ == "__main__":
    main()<|MERGE_RESOLUTION|>--- conflicted
+++ resolved
@@ -390,7 +390,6 @@
                         err = "Failed to add droplet {0} to firewall {1}".format(
                             droplet_id, rule[firewall]["id"]
                         )
-<<<<<<< HEAD
                         return err
         else:
             err = f"Failed to find droplet data. got: {json_data}"
@@ -402,15 +401,6 @@
             json_data = self.get_droplet()
         else:
             json_data = self.get_droplet_by_name()
-=======
-                        return err, changed
-                    changed = True
-        return None, changed
-
-    def remove_droplet_from_firewalls(self):
-        changed = False
-        json_data = self.get_droplet()
->>>>>>> 7b06426c
         if json_data is not None:
             request_params = {}
             droplet = json_data.get("droplet", None)
