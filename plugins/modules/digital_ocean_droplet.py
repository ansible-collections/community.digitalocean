#!/usr/bin/python
# -*- coding: utf-8 -*-
#
# Copyright: Ansible Project
# GNU General Public License v3.0+ (see COPYING or https://www.gnu.org/licenses/gpl-3.0.txt)

from __future__ import absolute_import, division, print_function
__metaclass__ = type

DOCUMENTATION = r'''
---
module: digital_ocean_droplet
short_description: Create and delete a DigitalOcean droplet
description:
     - Create and delete a droplet in DigitalOcean and optionally wait for it to be active.
author: "Gurchet Rai (@gurch101)"
options:
  state:
    description:
     - Indicate desired state of the target.
    default: present
    choices: ['present', 'absent']
    type: str
  id:
    description:
     - Numeric, the droplet id you want to operate on.
    aliases: ['droplet_id']
    type: int
  name:
    description:
     - String, this is the name of the droplet - must be formatted by hostname rules.
    type: str
  unique_name:
    description:
     - require unique hostnames.  By default, DigitalOcean allows multiple hosts with the same name.  Setting this to "yes" allows only one host
       per name.  Useful for idempotence.
    default: False
    type: bool
  size:
    description:
     - This is the slug of the size you would like the droplet created with.
    aliases: ['size_id']
    type: str
  image:
    description:
     - This is the slug of the image you would like the droplet created with.
    aliases: ['image_id']
    type: str
  region:
    description:
     - This is the slug of the region you would like your server to be created in.
    aliases: ['region_id']
    type: str
  ssh_keys:
    description:
     - array of SSH key Fingerprint that you would like to be added to the server.
    required: False
    type: list
    elements: str
  private_networking:
    description:
     - add an additional, private network interface to droplet for inter-droplet communication.
    default: False
    type: bool
  vpc_uuid:
    description:
     - A string specifying the UUID of the VPC to which the Droplet will be assigned. If excluded, Droplet will be
       assigned to the account's default VPC for the region.
    type: str
    version_added: 0.1.0
  user_data:
    description:
      - opaque blob of data which is made available to the droplet
    required: False
    type: str
  ipv6:
    description:
      - enable IPv6 for your droplet.
    required: False
    default: False
    type: bool
  wait:
    description:
     - Wait for the droplet to be active before returning.  If wait is "no" an ip_address may not be returned.
    required: False
    default: True
    type: bool
  wait_timeout:
    description:
     - How long before wait gives up, in seconds, when creating a droplet.
    default: 120
    type: int
  backups:
    description:
     - indicates whether automated backups should be enabled.
    required: False
    default: False
    type: bool
  monitoring:
    description:
     - indicates whether to install the DigitalOcean agent for monitoring.
    required: False
    default: False
    type: bool
  tags:
    description:
     - List, A list of tag names as strings to apply to the Droplet after it is created. Tag names can either be existing or new tags.
    required: False
    type: list
    elements: str
  volumes:
    description:
     - List, A list including the unique string identifier for each Block Storage volume to be attached to the Droplet.
    required: False
    type: list
    elements: str
  oauth_token:
    description:
     - DigitalOcean OAuth token. Can be specified in C(DO_API_KEY), C(DO_API_TOKEN), or C(DO_OAUTH_TOKEN) environment variables
    aliases: ['API_TOKEN']
<<<<<<< HEAD
    required: True
  resize_disk:
    description:
    - Whether to increase disk size (only consulted if the C(unique_name) is C(True) and C(size) dictates an increase)
    required: False
    default: False
    type: bool
=======
    type: str
    required: true
>>>>>>> 1bf17199
requirements:
  - "python >= 2.6"
'''


EXAMPLES = r'''
- name: Create a new droplet
  community.digitalocean.digital_ocean_droplet:
    state: present
    name: mydroplet
    oauth_token: XXX
    size: 2gb
    region: sfo1
    image: ubuntu-16-04-x64
    wait_timeout: 500
    ssh_keys: [ .... ]
  register: my_droplet

- debug:
    msg: "ID is {{ my_droplet.data.droplet.id }}, IP is {{ my_droplet.data.ip_address }}"

- name: Ensure a droplet is present
  community.digitalocean.digital_ocean_droplet:
    state: present
    id: 123
    name: mydroplet
    oauth_token: XXX
    size: 2gb
    region: sfo1
    image: ubuntu-16-04-x64
    wait_timeout: 500

- name: Ensure a droplet is present with SSH keys installed
  community.digitalocean.digital_ocean_droplet:
    state: present
    id: 123
    name: mydroplet
    oauth_token: XXX
    size: 2gb
    region: sfo1
    ssh_keys: ['1534404', '1784768']
    image: ubuntu-16-04-x64
    wait_timeout: 500
'''

RETURN = r'''
# Digital Ocean API info https://developers.digitalocean.com/documentation/v2/#droplets
data:
    description: a DigitalOcean Droplet
    returned: changed
    type: dict
    sample: {
        "ip_address": "104.248.118.172",
        "ipv6_address": "2604:a880:400:d1::90a:6001",
        "private_ipv4_address": "10.136.122.141",
        "droplet": {
            "id": 3164494,
            "name": "example.com",
            "memory": 512,
            "vcpus": 1,
            "disk": 20,
            "locked": true,
            "status": "new",
            "kernel": {
                "id": 2233,
                "name": "Ubuntu 14.04 x64 vmlinuz-3.13.0-37-generic",
                "version": "3.13.0-37-generic"
            },
            "created_at": "2014-11-14T16:36:31Z",
            "features": ["virtio"],
            "backup_ids": [],
            "snapshot_ids": [],
            "image": {},
            "volume_ids": [],
            "size": {},
            "size_slug": "512mb",
            "networks": {},
            "region": {},
            "tags": ["web"]
        }
    }
'''

import time
import json
from ansible.module_utils.basic import AnsibleModule, env_fallback
from ansible_collections.community.digitalocean.plugins.module_utils.digital_ocean import DigitalOceanHelper


class DODroplet(object):
    def __init__(self, module):
        self.rest = DigitalOceanHelper(module)
        self.module = module
        self.wait = self.module.params.pop('wait', True)
        self.wait_timeout = self.module.params.pop('wait_timeout', 120)
        self.unique_name = self.module.params.pop('unique_name', False)
        # pop the oauth token so we don't include it in the POST data
        self.module.params.pop('oauth_token')
        self.id = None
        self.name = None
        self.size = None
        self.status = None

    def get_by_id(self, droplet_id):
        if not droplet_id:
            return None
        response = self.rest.get('droplets/{0}'.format(droplet_id))
        json_data = response.json
        if response.status_code == 200:
            self.id = json_data['droplet']['id']
            self.name = json_data['droplet']['name']
            self.size = json_data['droplet']['size_slug']
            self.status = json_data['droplet']['status']
            return json_data
        return None

    def get_by_name(self, droplet_name):
        if not droplet_name:
            return None
        page = 1
        while page is not None:
            response = self.rest.get('droplets?page={0}'.format(page))
            json_data = response.json
            if response.status_code == 200:
                for droplet in json_data['droplets']:
                    if droplet['name'] == droplet_name:
                        self.id = droplet['id']
                        self.name = droplet['name']
                        self.size = droplet['size_slug']
                        self.status = droplet['status']
                        return {'droplet': droplet}
                if 'links' in json_data and 'pages' in json_data['links'] and 'next' in json_data['links']['pages']:
                    page += 1
                else:
                    page = None
        return None

    def get_addresses(self, data):
        """Expose IP addresses as their own property allowing users extend to additional tasks"""
        _data = data
        for k, v in data.items():
            setattr(self, k, v)
        networks = _data['droplet']['networks']
        for network in networks.get('v4', []):
            if network['type'] == 'public':
                _data['ip_address'] = network['ip_address']
            else:
                _data['private_ipv4_address'] = network['ip_address']
        for network in networks.get('v6', []):
            if network['type'] == 'public':
                _data['ipv6_address'] = network['ip_address']
            else:
                _data['private_ipv6_address'] = network['ip_address']
        return _data

    def get_droplet(self):
        json_data = self.get_by_id(self.module.params['id'])
        if not json_data and self.unique_name:
            json_data = self.get_by_name(self.module.params['name'])
        return json_data

    def resize_droplet(self):
        """API reference: https://developers.digitalocean.com/documentation/v2/#resize-a-droplet (Must be powered off)"""
        if self.status == 'off':
            response = self.rest.post('droplets/{0}/actions'.format(self.id),
                                      data={'type': 'resize', 'disk': self.module.params['resize_disk'], 'size': self.module.params['size']})
            json_data = response.json
            if response.status_code == 201:
                self.module.exit_json(changed=True, msg='Resized Droplet {0} ({1}) from {2} to {3}'.format(
                    self.name, self.id, self.size, self.module.params['size']))
            else:
                self.module.fail_json(msg="Resizing Droplet {0} ({1}) failed [HTTP {2}: {3}]".format(
                    self.name, self.id, response.status_code, response.json['message']))
        else:
            self.module.fail_json(msg='Droplet must be off prior to resizing (https://developers.digitalocean.com/documentation/v2/#resize-a-droplet)')

    def create(self):
        json_data = self.get_droplet()
        droplet_data = None
        if json_data:
            if json_data['droplet']['size']['slug'] != self.module.params['size']:
                self.resize_droplet()
            droplet_data = self.get_addresses(json_data)
            self.module.exit_json(changed=False, data=droplet_data)
        if self.module.check_mode:
            self.module.exit_json(changed=True)
        request_params = dict(self.module.params)
        del request_params['id']
        response = self.rest.post('droplets', data=request_params)
        json_data = response.json
        if response.status_code >= 400:
            self.module.fail_json(changed=False, msg=json_data['message'])
        if self.wait:
            json_data = self.ensure_power_on(json_data['droplet']['id'])
            droplet_data = self.get_addresses(json_data)
        self.module.exit_json(changed=True, data=droplet_data)

    def delete(self):
        json_data = self.get_droplet()
        if json_data:
            if self.module.check_mode:
                self.module.exit_json(changed=True)
            response = self.rest.delete('droplets/{0}'.format(json_data['droplet']['id']))
            json_data = response.json
            if response.status_code == 204:
                self.module.exit_json(changed=True, msg='Droplet deleted')
            self.module.fail_json(changed=False, msg='Failed to delete droplet')
        else:
            self.module.exit_json(changed=False, msg='Droplet not found')

    def ensure_power_on(self, droplet_id):
        end_time = time.time() + self.wait_timeout
        while time.time() < end_time:
            response = self.rest.get('droplets/{0}'.format(droplet_id))
            json_data = response.json
            if json_data['droplet']['status'] == 'active':
                return json_data
            time.sleep(min(2, end_time - time.time()))
        self.module.fail_json(msg='Wait for droplet powering on timeout')


def core(module):
    state = module.params.pop('state')
    droplet = DODroplet(module)
    if state == 'present':
        droplet.create()
    elif state == 'absent':
        droplet.delete()


def main():
    module = AnsibleModule(
        argument_spec=dict(
            state=dict(choices=['present', 'absent'], default='present'),
            oauth_token=dict(
                aliases=['API_TOKEN'],
                no_log=True,
                fallback=(env_fallback, ['DO_API_TOKEN', 'DO_API_KEY', 'DO_OAUTH_TOKEN']),
                required=True,
            ),
            name=dict(type='str'),
            size=dict(aliases=['size_id']),
            image=dict(aliases=['image_id']),
            region=dict(aliases=['region_id']),
            ssh_keys=dict(type='list', elements='str', no_log=False),
            private_networking=dict(type='bool', default=False),
            vpc_uuid=dict(type='str'),
            backups=dict(type='bool', default=False),
            monitoring=dict(type='bool', default=False),
            id=dict(aliases=['droplet_id'], type='int'),
            user_data=dict(default=None),
            ipv6=dict(type='bool', default=False),
            volumes=dict(type='list', elements='str'),
            tags=dict(type='list', elements='str'),
            wait=dict(type='bool', default=True),
            wait_timeout=dict(default=120, type='int'),
            unique_name=dict(type='bool', default=False),
            resize_disk=dict(type='bool', default=False),
        ),
        required_one_of=(
            ['id', 'name'],
        ),
        required_if=([
            ('state', 'present', ['name', 'size', 'image', 'region']),
        ]),
        supports_check_mode=True,
    )

    core(module)


if __name__ == '__main__':
    main()<|MERGE_RESOLUTION|>--- conflicted
+++ resolved
@@ -118,20 +118,14 @@
     description:
      - DigitalOcean OAuth token. Can be specified in C(DO_API_KEY), C(DO_API_TOKEN), or C(DO_OAUTH_TOKEN) environment variables
     aliases: ['API_TOKEN']
-<<<<<<< HEAD
-    required: True
+    type: str
+    required: true
   resize_disk:
     description:
     - Whether to increase disk size (only consulted if the C(unique_name) is C(True) and C(size) dictates an increase)
     required: False
     default: False
     type: bool
-=======
-    type: str
-    required: true
->>>>>>> 1bf17199
-requirements:
-  - "python >= 2.6"
 '''
 
 
