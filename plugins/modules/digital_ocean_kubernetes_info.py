--- conflicted
+++ resolved
@@ -219,15 +219,10 @@
                 ),
                 required=True,
             ),
-<<<<<<< HEAD
             name=dict(type="str", required=True),
             return_kubeconfig=dict(type="bool", default=False),
-=======
-            name=dict(type='str', required=True),
-            return_kubeconfig=dict(type='bool', default=False),
->>>>>>> bb86a63d
         ),
-        supports_check_mode=True
+        supports_check_mode=True,
     )
 
     run(module)
