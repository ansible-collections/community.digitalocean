--- conflicted
+++ resolved
@@ -139,8 +139,7 @@
         )
     )
 
-<<<<<<< HEAD
-    module = AnsibleModule(argument_spec=argument_spec)
+    module = AnsibleModule(argument_spec=argument_spec, supports_check_mode=True)
     if module._name in (
         "digital_ocean_image_facts",
         "community.digitalocean.digital_ocean_image_facts",
@@ -150,12 +149,6 @@
             version="2.0.0",
             collection_name="community.digitalocean",
         )  # was Ansible 2.13
-=======
-    module = AnsibleModule(argument_spec=argument_spec, supports_check_mode=True)
-    if module._name in ('digital_ocean_image_facts', 'community.digitalocean.digital_ocean_image_facts'):
-        module.deprecate("The 'digital_ocean_image_facts' module has been renamed to 'digital_ocean_image_info'",
-                         version='2.0.0', collection_name='community.digitalocean')  # was Ansible 2.13
->>>>>>> bb86a63d
 
     try:
         core(module)
