#!/usr/bin/python
# -*- coding: utf-8 -*-
# Copyright: (c) 2018, Ansible Project
# Copyright: (c) 2018, Abhijeet Kasurde <akasurde@redhat.com>
# GNU General Public License v3.0+ (see COPYING or https://www.gnu.org/licenses/gpl-3.0.txt)

from __future__ import absolute_import, division, print_function

__metaclass__ = type


DOCUMENTATION = r"""
---
module: digital_ocean_domain_info
short_description: Gather information about DigitalOcean Domains
description:
    - This module can be used to gather information about DigitalOcean provided Domains.
    - This module was called C(digital_ocean_domain_facts) before Ansible 2.9. The usage did not change.
author: "Abhijeet Kasurde (@Akasurde)"
options:
  domain_name:
    description:
     - Name of the domain to gather information for.
    required: false
    type: str
requirements:
  - "python >= 2.6"
extends_documentation_fragment:
- community.digitalocean.digital_ocean.documentation

"""


EXAMPLES = r"""
- name: Gather information about all domains
  community.digitalocean.digital_ocean_domain_info:
    oauth_token: "{{ oauth_token }}"

- name: Gather information about domain with given name
  community.digitalocean.digital_ocean_domain_info:
    oauth_token: "{{ oauth_token }}"
    domain_name: "example.com"

- name: Get ttl from domain
  community.digitalocean.digital_ocean_domain_info:
  register: resp_out
- set_fact:
    domain_ttl: "{{ item.ttl }}"
  loop: "{{ resp_out.data | community.general.json_query(name) }}"
  vars:
    name: "[?name=='example.com']"
- debug:
    var: domain_ttl
"""


RETURN = r"""
data:
    description: DigitalOcean Domain information
    returned: success
    elements: dict
    type: list
    sample: [
        {
            "domain_records": [
                {
                    "data": "ns1.digitalocean.com",
                    "flags": null,
                    "id": 37826823,
                    "name": "@",
                    "port": null,
                    "priority": null,
                    "tag": null,
                    "ttl": 1800,
                    "type": "NS",
                    "weight": null
                },
            ],
            "name": "myexample123.com",
            "ttl": 1800,
            "zone_file": "myexample123.com. IN SOA ns1.digitalocean.com. hostmaster.myexample123.com. 1520702984 10800 3600 604800 1800\n",
        },
    ]
"""

from traceback import format_exc
from ansible.module_utils.basic import AnsibleModule
from ansible_collections.community.digitalocean.plugins.module_utils.digital_ocean import (
    DigitalOceanHelper,
)
from ansible.module_utils._text import to_native


def core(module):
    domain_name = module.params.get("domain_name", None)
    rest = DigitalOceanHelper(module)
    domain_results = []

    if domain_name is not None:
        response = rest.get("domains/%s" % domain_name)
        status_code = response.status_code

        if status_code != 200:
            module.fail_json(msg="Failed to retrieve domain for DigitalOcean")

        resp_json = response.json
        domains = [resp_json["domain"]]
    else:
        domains = rest.get_paginated_data(base_url="domains?", data_key_name="domains")

    for temp_domain in domains:
        temp_domain_dict = {
            "name": temp_domain["name"],
            "ttl": temp_domain["ttl"],
            "zone_file": temp_domain["zone_file"],
            "domain_records": list(),
        }

        base_url = "domains/%s/records?" % temp_domain["name"]

        temp_domain_dict["domain_records"] = rest.get_paginated_data(
            base_url=base_url, data_key_name="domain_records"
        )
        domain_results.append(temp_domain_dict)

    module.exit_json(changed=False, data=domain_results)


def main():
    argument_spec = DigitalOceanHelper.digital_ocean_argument_spec()
    argument_spec.update(
        domain_name=dict(type="str", required=False),
    )
<<<<<<< HEAD
    module = AnsibleModule(argument_spec=argument_spec)
    if module._name in (
        "digital_ocean_domain_facts",
        "community.digitalocean.digital_ocean_domain_facts",
    ):
        module.deprecate(
            "The 'digital_ocean_domain_facts' module has been renamed to 'digital_ocean_domain_info'",
            version="2.0.0",
            collection_name="community.digitalocean",
        )  # was Ansible 2.13
=======
    module = AnsibleModule(argument_spec=argument_spec, supports_check_mode=True)
    if module._name in ('digital_ocean_domain_facts', 'community.digitalocean.digital_ocean_domain_facts'):
        module.deprecate("The 'digital_ocean_domain_facts' module has been renamed to 'digital_ocean_domain_info'",
                         version='2.0.0', collection_name='community.digitalocean')  # was Ansible 2.13
>>>>>>> bb86a63d

    try:
        core(module)
    except Exception as e:
        module.fail_json(msg=to_native(e), exception=format_exc())


if __name__ == "__main__":
    main()<|MERGE_RESOLUTION|>--- conflicted
+++ resolved
@@ -131,8 +131,7 @@
     argument_spec.update(
         domain_name=dict(type="str", required=False),
     )
-<<<<<<< HEAD
-    module = AnsibleModule(argument_spec=argument_spec)
+    module = AnsibleModule(argument_spec=argument_spec, supports_check_mode=True)
     if module._name in (
         "digital_ocean_domain_facts",
         "community.digitalocean.digital_ocean_domain_facts",
@@ -142,12 +141,6 @@
             version="2.0.0",
             collection_name="community.digitalocean",
         )  # was Ansible 2.13
-=======
-    module = AnsibleModule(argument_spec=argument_spec, supports_check_mode=True)
-    if module._name in ('digital_ocean_domain_facts', 'community.digitalocean.digital_ocean_domain_facts'):
-        module.deprecate("The 'digital_ocean_domain_facts' module has been renamed to 'digital_ocean_domain_info'",
-                         version='2.0.0', collection_name='community.digitalocean')  # was Ansible 2.13
->>>>>>> bb86a63d
 
     try:
         core(module)
