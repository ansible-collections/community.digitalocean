#!/usr/bin/python
# -*- coding: utf-8 -*-
#
# (c) 2015, Patrick F. Marques <patrickfmarques@gmail.com>
# GNU General Public License v3.0+ (see COPYING or https://www.gnu.org/licenses/gpl-3.0.txt)

from __future__ import absolute_import, division, print_function
__metaclass__ = type


DOCUMENTATION = r'''
---
module: digital_ocean_floating_ip
short_description: Manage DigitalOcean Floating IPs
description:
     - Create/delete/assign a floating IP.
author: "Patrick Marques (@pmarques)"
options:
  state:
    description:
     - Indicate desired state of the target.
    default: present
    choices: ['present', 'absent']
    type: str
  ip:
    description:
     - Public IP address of the Floating IP. Used to remove an IP
    type: str
    aliases: ['id']
  region:
    description:
     - The region that the Floating IP is reserved to.
    type: str
  droplet_id:
    description:
     - The Droplet that the Floating IP has been assigned to.
<<<<<<< HEAD
    type: int
=======
    type: str
>>>>>>> c94d2c5c
  oauth_token:
    description:
     - DigitalOcean OAuth token.
    required: true
    type: str
  timeout:
    description:
      - Floating IP creation timeout.
    type: int
    default: 30
  validate_certs:
    description:
      - If set to C(no), the SSL certificates will not be validated.
      - This should only set to C(no) used on personally controlled sites using self-signed certificates.
    type: bool
    default: true
notes:
  - Version 2 of DigitalOcean API is used.
requirements:
  - "python >= 2.6"
'''


EXAMPLES = r'''
- name: "Create a Floating IP in region lon1"
  community.digitalocean.digital_ocean_floating_ip:
    state: present
    region: lon1

- name: "Create a Floating IP assigned to Droplet ID 123456"
  community.digitalocean.digital_ocean_floating_ip:
    state: present
    droplet_id: 123456

- name: "Delete a Floating IP with ip 1.2.3.4"
  community.digitalocean.digital_ocean_floating_ip:
    state: absent
    ip: "1.2.3.4"

'''


RETURN = r'''
# Digital Ocean API info https://developers.digitalocean.com/documentation/v2/#floating-ips
data:
    description: a DigitalOcean Floating IP resource
    returned: success and no resource constraint
    type: dict
    sample: {
      "action": {
        "id": 68212728,
        "status": "in-progress",
        "type": "assign_ip",
        "started_at": "2015-10-15T17:45:44Z",
        "completed_at": null,
        "resource_id": 758603823,
        "resource_type": "floating_ip",
        "region": {
          "name": "New York 3",
          "slug": "nyc3",
          "sizes": [
            "512mb",
            "1gb",
            "2gb",
            "4gb",
            "8gb",
            "16gb",
            "32gb",
            "48gb",
            "64gb"
          ],
          "features": [
            "private_networking",
            "backups",
            "ipv6",
            "metadata"
          ],
          "available": true
        },
        "region_slug": "nyc3"
      }
    }
'''

import json
import time

from ansible.module_utils.basic import AnsibleModule
from ansible.module_utils.basic import env_fallback
from ansible.module_utils.urls import fetch_url


class Response(object):

    def __init__(self, resp, info):
        self.body = None
        if resp:
            self.body = resp.read()
        self.info = info

    @property
    def json(self):
        if not self.body:
            if "body" in self.info:
                return json.loads(self.info["body"])
            return None
        try:
            return json.loads(self.body)
        except ValueError:
            return None

    @property
    def status_code(self):
        return self.info["status"]


class Rest(object):

    def __init__(self, module, headers):
        self.module = module
        self.headers = headers
        self.baseurl = 'https://api.digitalocean.com/v2'

    def _url_builder(self, path):
        if path[0] == '/':
            path = path[1:]
        return '%s/%s' % (self.baseurl, path)

    def send(self, method, path, data=None, headers=None):
        url = self._url_builder(path)
        data = self.module.jsonify(data)
        timeout = self.module.params['timeout']

        resp, info = fetch_url(self.module, url, data=data, headers=self.headers, method=method, timeout=timeout)

        # Exceptions in fetch_url may result in a status -1, the ensures a
        if info['status'] == -1:
            self.module.fail_json(msg=info['msg'])

        return Response(resp, info)

    def get(self, path, data=None, headers=None):
        return self.send('GET', path, data, headers)

    def put(self, path, data=None, headers=None):
        return self.send('PUT', path, data, headers)

    def post(self, path, data=None, headers=None):
        return self.send('POST', path, data, headers)

    def delete(self, path, data=None, headers=None):
        return self.send('DELETE', path, data, headers)


def wait_action(module, rest, ip, action_id, timeout=10):
    end_time = time.time() + 10
    while time.time() < end_time:
        response = rest.get('floating_ips/{0}/actions/{1}'.format(ip, action_id))
        status_code = response.status_code
        status = response.json['action']['status']
        # TODO: check status_code == 200?
        if status == 'completed':
            return True
        elif status == 'errored':
            module.fail_json(msg='Floating ip action error [ip: {0}: action: {1}]'.format(
                ip, action_id), data=json)

    module.fail_json(msg='Floating ip action timeout [ip: {0}: action: {1}]'.format(
        ip, action_id), data=json)


def core(module):
    api_token = module.params['oauth_token']
    state = module.params['state']
    ip = module.params['ip']
    droplet_id = module.params['droplet_id']

    rest = Rest(module, {'Authorization': 'Bearer {0}'.format(api_token),
                         'Content-type': 'application/json'})

    if state in ('present'):
        if droplet_id is not None and module.params['ip'] is not None:
            # Lets try to associate the ip to the specified droplet
            associate_floating_ips(module, rest)
        else:
            create_floating_ips(module, rest)

    elif state in ('absent'):
        response = rest.delete("floating_ips/{0}".format(ip))
        status_code = response.status_code
        json_data = response.json
        if status_code == 204:
            module.exit_json(changed=True)
        elif status_code == 404:
            module.exit_json(changed=False)
        else:
            module.exit_json(changed=False, data=json_data)


def get_floating_ip_details(module, rest):
    ip = module.params['ip']

    response = rest.get("floating_ips/{0}".format(ip))
    status_code = response.status_code
    json_data = response.json
    if status_code == 200:
        return json_data['floating_ip']
    else:
        module.fail_json(msg="Error assigning floating ip [{0}: {1}]".format(
            status_code, json_data["message"]), region=module.params['region'])


def assign_floating_id_to_droplet(module, rest):
    ip = module.params['ip']

    payload = {
        "type": "assign",
        "droplet_id": module.params['droplet_id'],
    }

    response = rest.post("floating_ips/{0}/actions".format(ip), data=payload)
    status_code = response.status_code
    json_data = response.json
    if status_code == 201:
        wait_action(module, rest, ip, json_data['action']['id'])

        module.exit_json(changed=True, data=json_data)
    else:
        module.fail_json(msg="Error creating floating ip [{0}: {1}]".format(
            status_code, json_data["message"]), region=module.params['region'])


def associate_floating_ips(module, rest):
    floating_ip = get_floating_ip_details(module, rest)
    droplet = floating_ip['droplet']

    # TODO: If already assigned to a droplet verify if is one of the specified as valid
    if droplet is not None and str(droplet['id']) in [module.params['droplet_id']]:
        module.exit_json(changed=False)
    else:
        assign_floating_id_to_droplet(module, rest)


def create_floating_ips(module, rest):
    payload = {
    }

    if module.params['region'] is not None:
        payload["region"] = module.params['region']
    if module.params['droplet_id'] is not None:
        payload["droplet_id"] = module.params['droplet_id']

    # Get existing floating IPs
    response = rest.get('floating_ips/')
    status_code = response.status_code
    json_data = response.json

    # Exit unchanged if any of them are assigned to this Droplet already
    if status_code == 200:
        for floating_ip in json_data.get('floating_ips', []):
            if floating_ip.get('droplet', None) is not None:
                if floating_ip['droplet'].get('id', None) is not None:
                    if floating_ip['droplet']['id'] == module.params['droplet_id']:
                        module.exit_json(changed=False, data={'floating_ip': floating_ip['ip']})

    response = rest.post("floating_ips", data=payload)
    status_code = response.status_code
    json_data = response.json
    if status_code == 202:
        module.exit_json(changed=True, data=json_data)
    else:
        module.fail_json(msg="Error creating floating ip [{0}: {1}]".format(
            status_code, json_data["message"]), region=module.params['region'])


def main():
    module = AnsibleModule(
        argument_spec=dict(
            state=dict(choices=['present', 'absent'], default='present'),
            ip=dict(aliases=['id'], required=False),
            region=dict(required=False),
            droplet_id=dict(type='int', required=False),
            oauth_token=dict(
                no_log=True,
                # Support environment variable for DigitalOcean OAuth Token
                fallback=(env_fallback, ['DO_API_TOKEN', 'DO_API_KEY', 'DO_OAUTH_TOKEN']),
                required=True,
            ),
            validate_certs=dict(type='bool', default=True),
            timeout=dict(type='int', default=30),
        ),
        required_if=[
            ('state', 'delete', ['ip'])
        ],
        mutually_exclusive=[
            ['region', 'droplet_id']
        ],
    )

    core(module)


if __name__ == '__main__':
    main()<|MERGE_RESOLUTION|>--- conflicted
+++ resolved
@@ -34,11 +34,7 @@
   droplet_id:
     description:
      - The Droplet that the Floating IP has been assigned to.
-<<<<<<< HEAD
-    type: int
-=======
-    type: str
->>>>>>> c94d2c5c
+    type: str
   oauth_token:
     description:
      - DigitalOcean OAuth token.
