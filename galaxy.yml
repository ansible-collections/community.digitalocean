authors:
  - Ansible (https://github.com/ansible)
  - BondAnthony (https://github.com/BondAnthony)
  - Akasurde (https://github.com/Akasurde)
  - pmarques (https://github.com/pmarques)
  - geerlingguy (https://www.jeffgeerling.com/)
<<<<<<< HEAD
  - mamercad (https://github.com/mamercad)
=======
  - Andres Hermosilla (https://github.com/rezen)
  - Luis (https://github.com/lalvarezguillen)
  - grzs (https://github.com/grzs)
  - Lucas Basquerotto (https://github.com/lucasbasquerotto)
  - Tadej Borovšak (https://github.com/tadeboro)
>>>>>>> f93b52c7
dependencies: {}
description: DigitalOcean Ansible Collection.
documentation: https://docs.ansible.com/ansible/latest/collections/community/digitalocean/
homepage: https://github.com/ansible-collections/community.digitalocean
issues: https://github.com/ansible-collections/community.digitalocean/issues
license_file: COPYING
name: digitalocean
namespace: community
readme: README.md
repository: https://github.com/ansible-collections/community.digitalocean
tags:
  - digitalocean
  - cloud
  - droplet
<<<<<<< HEAD
  - kubernetes
version: 1.0.0
=======
version: 1.1.0
>>>>>>> f93b52c7
build_ignore:
  - .DS_Store
  - '*.tar.gz'<|MERGE_RESOLUTION|>--- conflicted
+++ resolved
@@ -4,15 +4,11 @@
   - Akasurde (https://github.com/Akasurde)
   - pmarques (https://github.com/pmarques)
   - geerlingguy (https://www.jeffgeerling.com/)
-<<<<<<< HEAD
-  - mamercad (https://github.com/mamercad)
-=======
   - Andres Hermosilla (https://github.com/rezen)
   - Luis (https://github.com/lalvarezguillen)
   - grzs (https://github.com/grzs)
   - Lucas Basquerotto (https://github.com/lucasbasquerotto)
   - Tadej Borovšak (https://github.com/tadeboro)
->>>>>>> f93b52c7
 dependencies: {}
 description: DigitalOcean Ansible Collection.
 documentation: https://docs.ansible.com/ansible/latest/collections/community/digitalocean/
@@ -27,12 +23,7 @@
   - digitalocean
   - cloud
   - droplet
-<<<<<<< HEAD
-  - kubernetes
-version: 1.0.0
-=======
 version: 1.1.0
->>>>>>> f93b52c7
 build_ignore:
   - .DS_Store
   - '*.tar.gz'