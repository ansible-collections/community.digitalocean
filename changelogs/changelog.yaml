--- conflicted
+++ resolved
@@ -18,12 +18,6 @@
     release_date: '2020-08-17'
   1.1.0:
     changes:
-<<<<<<< HEAD
-      release_summary: Added support for Kubernetes (https://github.com/ansible-collections/community.digitalocean/issues/20).
-    fragments:
-    - 20-add-support-kubernetes.yml
-    release_date: '2020-10-03'
-=======
       bugfixes:
       - digital_ocean_certificate_info - fix retrieving certificate by ID (https://github.com/ansible-collections/community.digitalocean/issues/35).
       - digital_ocean_domain - module is now idempotent when called without IP (https://github.com/ansible-collections/community.digitalocean/issues/21).
@@ -47,5 +41,4 @@
       - description: DigitalOcean Inventory Plugin
         name: digitalocean
         namespace: null
-    release_date: '2021-04-01'
->>>>>>> f93b52c7
+    release_date: '2021-04-01'